--- conflicted
+++ resolved
@@ -129,19 +129,13 @@
  * <ul>
  * <li>{@link Level#FINER} will log the {@link #getPage(Page, boolean)} arguments, the set parameter values and the full query result.
  * <li>{@link Level#FINE} will log computed type mapping (the actual values of <code>I</code> and <code>E</code> type paramters), and
-<<<<<<< HEAD
  * any discovered {@link ElementCollection}, {@link ManyToOne}, {@link OneToOne} and {@link OneToMany} mappings of the entity. This is
  * internally used in order to be able to build proper queries to perform a search inside those fields.
- * <li>{@link Level#FINER} will log the {@link #getPage(Page, boolean)} arguments, the set parameter values and the full query result.
-=======
- * any discovered {@link ElementCollection} and {@link OneToMany} mappings of the entity. This is internally used in order to be able
- * to build proper queries to perform a search inside a {@link ElementCollection} or {@link OneToMany} field.
  * <li>{@link Level#WARNING} will log unparseable or illegal criteria values. The {@link BaseEntityService} will skip them and continue.
  * <li>{@link Level#SEVERE} will log constraint violations wrapped in any {@link ConstraintViolationException} during
  * {@link #persist(BaseEntity)} and {@link #update(BaseEntity)}. Due to technical limitations, it will during <code>update()</code> only
  * happen when <code>javax.persistence.validation.mode</code> property in <code>persistence.xml</code> is explicitly set to
  * <code>CALLBACK</code> (and thus not to its default of <code>AUTO</code>).
->>>>>>> d0735c98
  * </ul>
  *
  * @param <I> The generic ID type, usually {@link Long}.
@@ -154,19 +148,12 @@
 
 	private static final Logger logger = Logger.getLogger(BaseEntityService.class.getName());
 
-<<<<<<< HEAD
-	private static final String LOG_WARNING_ILLEGAL_CRITERIA_VALUE = "Cannot parse predicate for %s(%s) = %s(%s), skipping!";
-	private static final String LOG_FINE_COMPUTED_TYPE_MAPPING = "Computed type mapping for %s: <%s, %s>";
-	private static final String LOG_FINE_COMPUTED_ELEMENTCOLLECTION_MAPPING = "Computed @ElementCollection mapping for %s: %s";
-	private static final String LOG_FINE_COMPUTED_MANY_OR_ONE_TO_ONE_MAPPING = "Computed @ManyToOne/@OneToOne mapping for %s: %s";
-	private static final String LOG_FINE_COMPUTED_ONE_TO_MANY_MAPPING = "Computed @OneToMany mapping for %s: %s";
-=======
->>>>>>> d0735c98
 	private static final String LOG_FINER_GET_PAGE = "Get page: %s, count=%s, cacheable=%s, resultType=%s";
 	private static final String LOG_FINER_SET_PARAMETER_VALUES = "Set parameter values: %s";
 	private static final String LOG_FINER_QUERY_RESULT = "Query result: %s, estimatedTotalNumberOfResults=%s";
 	private static final String LOG_FINE_COMPUTED_TYPE_MAPPING = "Computed type mapping for %s: <%s, %s>";
 	private static final String LOG_FINE_COMPUTED_ELEMENTCOLLECTION_MAPPING = "Computed @ElementCollection mapping for %s: %s";
+	private static final String LOG_FINE_COMPUTED_MANY_OR_ONE_TO_ONE_MAPPING = "Computed @ManyToOne/@OneToOne mapping for %s: %s";
 	private static final String LOG_FINE_COMPUTED_ONE_TO_MANY_MAPPING = "Computed @OneToMany mapping for %s: %s";
 	private static final String LOG_WARNING_ILLEGAL_CRITERIA_VALUE = "Cannot parse predicate for %s(%s) = %s(%s), skipping!";
 	private static final String LOG_SEVERE_CONSTRAINT_VIOLATION = "javax.validation.ConstraintViolation: @%s %s#%s %s on %s";
@@ -197,13 +184,9 @@
 	private Provider provider;
 	private Database database;
 	private Set<String> elementCollections;
-<<<<<<< HEAD
 	private Set<String> manyOrOneToOnes;
 	private java.util.function.Predicate<String> oneToManys;
-=======
-	private java.util.function.Predicate<String> oneToManyCollections;
 	private Validator validator;
->>>>>>> d0735c98
 
 	@PersistenceContext
 	private EntityManager entityManager;
@@ -230,18 +213,13 @@
 		provider = Provider.of(getEntityManager());
 		database = Database.of(getEntityManager());
 		elementCollections = ELEMENT_COLLECTION_MAPPINGS.computeIfAbsent(entityType, this::computeElementCollectionMapping);
-<<<<<<< HEAD
 		manyOrOneToOnes = MANY_OR_ONE_TO_ONE_MAPPINGS.computeIfAbsent(entityType, this::computeManyOrOneToOneMapping);
 		oneToManys = field -> ONE_TO_MANY_MAPPINGS.computeIfAbsent(entityType, this::computeOneToManyMapping)
 			.stream().anyMatch(oneToMany -> field.startsWith(oneToMany + '.'));
-=======
-		oneToManyCollections = field -> ONE_TO_MANY_COLLECTION_MAPPINGS.computeIfAbsent(entityType, this::computeOneToManyCollectionMapping)
-			.stream().anyMatch(oneToManyCollection -> field.startsWith(oneToManyCollection + '.'));
 
 		if (getValidationMode(getEntityManager()) == ValidationMode.CALLBACK) {
 			validator = CDI.current().select(Validator.class).get();
 		}
->>>>>>> d0735c98
 	}
 
 	private static Entry<Class<?>, Class<?>> computeTypeMapping(Class<?> type) {
@@ -1193,13 +1171,9 @@
 	}
 
 	private <T extends E> Predicate buildArrayPredicate(Expression<?> path, Class<?> type, String field, Object value, AbstractQuery<T> query, CriteriaBuilder criteriaBuilder, PathResolver pathResolver, ParameterBuilder parameterBuilder) {
-		boolean oneToManyField = oneToManyCollections.test(field);
-
-<<<<<<< HEAD
-		if (oneToManys.test(field)) {
-=======
+		boolean oneToManyField = oneToManys.test(field);
+
 		if (oneToManyField) {
->>>>>>> d0735c98
 			if (provider == ECLIPSELINK) {
 				throw new UnsupportedOperationException(ERROR_UNSUPPORTED_ONETOMANY_CRITERIA_ECLIPSELINK); // EclipseLink refuses to perform a JOIN when setFirstResult/setMaxResults is used.
 			}
@@ -1208,14 +1182,6 @@
 			}
 		}
 
-<<<<<<< HEAD
-			// This subquery must simulate an IN clause on a field of a @OneToMany relationship which behaves exactly the same as an IN clause on a @ElementCollection field.
-			// Otherwise the query will return ONLY the matching values while the natural expectation in UI is that they are just all returned.
-			oneToManySubquery = query.subquery(Long.class);
-			Root<E> subqueryRoot = oneToManySubquery.from(entityType);
-			fieldPath = new RootPathResolver(subqueryRoot, elementCollections, manyOrOneToOnes).get(pathResolver.join(field));
-			oneToManySubquery.select(criteriaBuilder.countDistinct(fieldPath)).where(criteriaBuilder.equal(subqueryRoot.get(ID), pathResolver.get(ID)));
-=======
 		boolean elementCollectionField = elementCollections.contains(field);
 		Subquery<Long> subquery = null;
 		Expression<?> fieldPath;
@@ -1225,9 +1191,8 @@
 			// Otherwise the main query will return ONLY the matching values while the natural expectation in UI is that they are just all returned.
 			subquery = query.subquery(Long.class);
 			Root<E> subqueryRoot = subquery.from(entityType);
-			fieldPath = new RootPathResolver(subqueryRoot, elementCollections).get(pathResolver.join(field));
+			fieldPath = new RootPathResolver(subqueryRoot, elementCollections, manyOrOneToOnes).get(pathResolver.join(field));
 			subquery.select(criteriaBuilder.countDistinct(fieldPath)).where(criteriaBuilder.equal(subqueryRoot.get(ID), pathResolver.get(ID)));
->>>>>>> d0735c98
 		}
 		else {
 			fieldPath = path;
